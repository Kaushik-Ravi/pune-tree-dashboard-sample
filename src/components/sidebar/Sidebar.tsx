--- conflicted
+++ resolved
@@ -51,15 +51,10 @@
   setShowTemperatureChart,
   onActiveSpeciesChangeForChart,
   onLightChange,
-<<<<<<< HEAD
-  is3D
-}, ref) => {
-=======
   is3D,
   shadowsEnabled,
   onShadowsToggle,
-}) => {
->>>>>>> 8c5bddcc
+}, ref) => {
   const tabs = [
     { id: 'city-overview', label: 'City Overview', icon: <BarChartBig size={18} /> },
     { id: 'tree-details', label: 'Tree Details', icon: <TreeIcon size={18} /> },
